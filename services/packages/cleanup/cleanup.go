--- conflicted
+++ resolved
@@ -165,34 +165,14 @@
 	})
 }
 
-<<<<<<< HEAD
-func CleanupExpiredData(outerCtx context.Context, olderThan time.Duration) error {
-	ctx, committer, err := db.TxContext(outerCtx)
-	if err != nil {
-		return err
-	}
-	defer committer.Close()
-
-	if err := container_service.Cleanup(ctx, olderThan); err != nil {
-		return err
-	}
-
-	if err := maven_service.CleanupSnapshotVersions(ctx); err != nil {
-		return err
-	}
-
-	ps, err := packages_model.FindUnreferencedPackages(ctx)
-	if err != nil {
-		return err
-	}
-	for _, p := range ps {
-		if err := packages_model.DeleteAllProperties(ctx, packages_model.PropertyTypePackage, p.ID); err != nil {
-=======
 func CleanupExpiredData(ctx context.Context, olderThan time.Duration) error {
 	pbs := make([]*packages_model.PackageBlob, 0, 100)
 	if err := db.WithTx(ctx, func(ctx context.Context) error {
 		if err := container_service.Cleanup(ctx, olderThan); err != nil {
->>>>>>> ee9cd03f
+			return err
+		}
+
+		if err := maven_service.CleanupSnapshotVersions(ctx); err != nil {
 			return err
 		}
 
