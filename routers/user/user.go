--- conflicted
+++ resolved
@@ -24,37 +24,18 @@
 	return
 }
 
-<<<<<<< HEAD
 func SignIn(req *http.Request, r render.Render, session sessions.Session) {
-	if req.Method == "GET" {
-		r.HTML(200, "user/signin", map[string]interface{}{
-			"Title": "Log In",
-		})
-		return
-	}
-
-	// TODO: LDAP sign in
-	user, err := models.LoginUserPlain(req.FormValue("account"), req.FormValue("passwd"))
-	if err != nil {
-		r.HTML(200, "base/error", map[string]interface{}{
-			"Error": fmt.Sprintf("%v", err),
-		})
-		return
-	}
-	session.Set("userId", user.Id)
-	session.Set("userName", user.Name)
-	r.Redirect("/")
-=======
-func SignIn(req *http.Request, r render.Render) {
 	var (
 		errString string
 		account   string
 	)
 	if req.Method == "POST" {
 		account = req.FormValue("account")
-		_, err := models.LoginUserPlain(account, req.FormValue("passwd"))
+		user, err := models.LoginUserPlain(account, req.FormValue("passwd"))
 		if err == nil {
 			// login success
+			session.Set("userId", user.Id)
+			session.Set("userName", user.Name)
 			r.Redirect("/")
 			return
 		}
@@ -66,7 +47,6 @@
 		"Error":   errString,
 		"Account": account,
 	})
->>>>>>> 39ac95e5
 }
 
 func SignUp(req *http.Request, r render.Render) {
