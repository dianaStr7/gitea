// Copyright 2014 The Gogs Authors. All rights reserved.
// Use of this source code is governed by a MIT-style
// license that can be found in the LICENSE file.

package base

import (
	"bytes"
	"crypto/md5"
	"crypto/rand"
	"crypto/sha1"
	"encoding/hex"
	"encoding/json"
	"fmt"
	"math"
	"strconv"
	"strings"
	"time"
)

// Encode string to md5 hex value
func EncodeMd5(str string) string {
	m := md5.New()
	m.Write([]byte(str))
	return hex.EncodeToString(m.Sum(nil))
}

// GetRandomString generate random string by specify chars.
func GetRandomString(n int, alphabets ...byte) string {
	const alphanum = "0123456789ABCDEFGHIJKLMNOPQRSTUVWXYZabcdefghijklmnopqrstuvwxyz"
	var bytes = make([]byte, n)
	rand.Read(bytes)
	for i, b := range bytes {
		if len(alphabets) == 0 {
			bytes[i] = alphanum[b%byte(len(alphanum))]
		} else {
			bytes[i] = alphabets[b%byte(len(alphabets))]
		}
	}
	return string(bytes)
}

// verify time limit code
func VerifyTimeLimitCode(data string, minutes int, code string) bool {
	if len(code) <= 18 {
		return false
	}

	// split code
	start := code[:12]
	lives := code[12:18]
	if d, err := StrTo(lives).Int(); err == nil {
		minutes = d
	}

	// right active code
	retCode := CreateTimeLimitCode(data, minutes, start)
	if retCode == code && minutes > 0 {
		// check time is expired or not
		before, _ := DateParse(start, "YmdHi")
		now := time.Now()
		if before.Add(time.Minute*time.Duration(minutes)).Unix() > now.Unix() {
			return true
		}
	}

	return false
}

const TimeLimitCodeLength = 12 + 6 + 40

// create a time limit code
// code format: 12 length date time string + 6 minutes string + 40 sha1 encoded string
func CreateTimeLimitCode(data string, minutes int, startInf interface{}) string {
	format := "YmdHi"

	var start, end time.Time
	var startStr, endStr string

	if startInf == nil {
		// Use now time create code
		start = time.Now()
		startStr = DateFormat(start, format)
	} else {
		// use start string create code
		startStr = startInf.(string)
		start, _ = DateParse(startStr, format)
		startStr = DateFormat(start, format)
	}

	end = start.Add(time.Minute * time.Duration(minutes))
	endStr = DateFormat(end, format)

	// create sha1 encode string
	sh := sha1.New()
	sh.Write([]byte(data + SecretKey + startStr + endStr + ToStr(minutes)))
	encoded := hex.EncodeToString(sh.Sum(nil))

	code := fmt.Sprintf("%s%06d%s", startStr, minutes, encoded)
	return code
}

// AvatarLink returns avatar link by given e-mail.
func AvatarLink(email string) string {
	if Service.EnableCacheAvatar {
		return "/avatar/" + EncodeMd5(email)
	}
	return "http://1.gravatar.com/avatar/" + EncodeMd5(email)
}

// Seconds-based time units
const (
	Minute = 60
	Hour   = 60 * Minute
	Day    = 24 * Hour
	Week   = 7 * Day
	Month  = 30 * Day
	Year   = 12 * Month
)

func computeTimeDiff(diff int64) (int64, string) {
	diffStr := ""
	switch {
	case diff <= 0:
		diff = 0
		diffStr = "now"
	case diff < 2:
		diff = 0
		diffStr = "1 second"
	case diff < 1*Minute:
		diffStr = fmt.Sprintf("%d seconds", diff)
		diff = 0

	case diff < 2*Minute:
		diff -= 1 * Minute
		diffStr = "1 minute"
	case diff < 1*Hour:
		diffStr = fmt.Sprintf("%d minutes", diff/Minute)
		diff -= diff / Minute * Minute

	case diff < 2*Hour:
		diff -= 1 * Hour
		diffStr = "1 hour"
	case diff < 1*Day:
		diffStr = fmt.Sprintf("%d hours", diff/Hour)
		diff -= diff / Hour * Hour

	case diff < 2*Day:
		diff -= 1 * Day
		diffStr = "1 day"
	case diff < 1*Week:
		diffStr = fmt.Sprintf("%d days", diff/Day)
		diff -= diff / Day * Day

	case diff < 2*Week:
		diff -= 1 * Week
		diffStr = "1 week"
	case diff < 1*Month:
		diffStr = fmt.Sprintf("%d weeks", diff/Week)
		diff -= diff / Week * Week

	case diff < 2*Month:
		diff -= 1 * Month
		diffStr = "1 month"
	case diff < 1*Year:
		diffStr = fmt.Sprintf("%d months", diff/Month)
		diff -= diff / Month * Month

	case diff < 2*Year:
		diff -= 1 * Year
		diffStr = "1 year"
	default:
		diffStr = fmt.Sprintf("%d years", diff/Year)
		diff = 0
	}
	return diff, diffStr
}

// TimeSincePro calculates the time interval and generate full user-friendly string.
func TimeSincePro(then time.Time) string {
	now := time.Now()
	diff := now.Unix() - then.Unix()

	if then.After(now) {
		return "future"
	}

	var timeStr, diffStr string
	for {
		if diff == 0 {
			break
		}

		diff, diffStr = computeTimeDiff(diff)
		timeStr += ", " + diffStr
	}
	return strings.TrimPrefix(timeStr, ", ")
}

// TimeSince calculates the time interval and generate user-friendly string.
func TimeSince(then time.Time) string {
	now := time.Now()

	lbl := "ago"
	diff := now.Unix() - then.Unix()
	if then.After(now) {
		lbl = "from now"
		diff = then.Unix() - now.Unix()
	}

	switch {
	case diff <= 0:
		return "now"
	case diff <= 2:
		return fmt.Sprintf("1 second %s", lbl)
	case diff < 1*Minute:
		return fmt.Sprintf("%d seconds %s", diff, lbl)

	case diff < 2*Minute:
		return fmt.Sprintf("1 minute %s", lbl)
	case diff < 1*Hour:
		return fmt.Sprintf("%d minutes %s", diff/Minute, lbl)

	case diff < 2*Hour:
		return fmt.Sprintf("1 hour %s", lbl)
	case diff < 1*Day:
		return fmt.Sprintf("%d hours %s", diff/Hour, lbl)

	case diff < 2*Day:
		return fmt.Sprintf("1 day %s", lbl)
	case diff < 1*Week:
		return fmt.Sprintf("%d days %s", diff/Day, lbl)

	case diff < 2*Week:
		return fmt.Sprintf("1 week %s", lbl)
	case diff < 1*Month:
		return fmt.Sprintf("%d weeks %s", diff/Week, lbl)

	case diff < 2*Month:
		return fmt.Sprintf("1 month %s", lbl)
	case diff < 1*Year:
		return fmt.Sprintf("%d months %s", diff/Month, lbl)

	case diff < 2*Year:
		return fmt.Sprintf("1 year %s", lbl)
	default:
		return fmt.Sprintf("%d years %s", diff/Year, lbl)
	}
	return then.String()
}

const (
	Byte  = 1
	KByte = Byte * 1024
	MByte = KByte * 1024
	GByte = MByte * 1024
	TByte = GByte * 1024
	PByte = TByte * 1024
	EByte = PByte * 1024
)

var bytesSizeTable = map[string]uint64{
	"b":  Byte,
	"kb": KByte,
	"mb": MByte,
	"gb": GByte,
	"tb": TByte,
	"pb": PByte,
	"eb": EByte,
}

func logn(n, b float64) float64 {
	return math.Log(n) / math.Log(b)
}

func humanateBytes(s uint64, base float64, sizes []string) string {
	if s < 10 {
		return fmt.Sprintf("%dB", s)
	}
	e := math.Floor(logn(float64(s), base))
	suffix := sizes[int(e)]
	val := float64(s) / math.Pow(base, math.Floor(e))
	f := "%.0f"
	if val < 10 {
		f = "%.1f"
	}

	return fmt.Sprintf(f+"%s", val, suffix)
}

// FileSize calculates the file size and generate user-friendly string.
func FileSize(s int64) string {
	sizes := []string{"B", "KB", "MB", "GB", "TB", "PB", "EB"}
	return humanateBytes(uint64(s), 1024, sizes)
}

// Subtract deals with subtraction of all types of number.
func Subtract(left interface{}, right interface{}) interface{} {
	var rleft, rright int64
	var fleft, fright float64
	var isInt bool = true
	switch left.(type) {
	case int:
		rleft = int64(left.(int))
	case int8:
		rleft = int64(left.(int8))
	case int16:
		rleft = int64(left.(int16))
	case int32:
		rleft = int64(left.(int32))
	case int64:
		rleft = left.(int64)
	case float32:
		fleft = float64(left.(float32))
		isInt = false
	case float64:
		fleft = left.(float64)
		isInt = false
	}

	switch right.(type) {
	case int:
		rright = int64(right.(int))
	case int8:
		rright = int64(right.(int8))
	case int16:
		rright = int64(right.(int16))
	case int32:
		rright = int64(right.(int32))
	case int64:
		rright = right.(int64)
	case float32:
		fright = float64(left.(float32))
		isInt = false
	case float64:
		fleft = left.(float64)
		isInt = false
	}

	if isInt {
		return rleft - rright
	} else {
		return fleft + float64(rleft) - (fright + float64(rright))
	}
}

// DateFormat pattern rules.
var datePatterns = []string{
	// year
	"Y", "2006", // A full numeric representation of a year, 4 digits   Examples: 1999 or 2003
	"y", "06", //A two digit representation of a year   Examples: 99 or 03

	// month
	"m", "01", // Numeric representation of a month, with leading zeros 01 through 12
	"n", "1", // Numeric representation of a month, without leading zeros   1 through 12
	"M", "Jan", // A short textual representation of a month, three letters Jan through Dec
	"F", "January", // A full textual representation of a month, such as January or March   January through December

	// day
	"d", "02", // Day of the month, 2 digits with leading zeros 01 to 31
	"j", "2", // Day of the month without leading zeros 1 to 31

	// week
	"D", "Mon", // A textual representation of a day, three letters Mon through Sun
	"l", "Monday", // A full textual representation of the day of the week  Sunday through Saturday

	// time
	"g", "3", // 12-hour format of an hour without leading zeros    1 through 12
	"G", "15", // 24-hour format of an hour without leading zeros   0 through 23
	"h", "03", // 12-hour format of an hour with leading zeros  01 through 12
	"H", "15", // 24-hour format of an hour with leading zeros  00 through 23

	"a", "pm", // Lowercase Ante meridiem and Post meridiem am or pm
	"A", "PM", // Uppercase Ante meridiem and Post meridiem AM or PM

	"i", "04", // Minutes with leading zeros    00 to 59
	"s", "05", // Seconds, with leading zeros   00 through 59

	// time zone
	"T", "MST",
	"P", "-07:00",
	"O", "-0700",

	// RFC 2822
	"r", time.RFC1123Z,
}

// Parse Date use PHP time format.
func DateParse(dateString, format string) (time.Time, error) {
	replacer := strings.NewReplacer(datePatterns...)
	format = replacer.Replace(format)
	return time.ParseInLocation(format, dateString, time.Local)
}

// Date takes a PHP like date func to Go's time format.
func DateFormat(t time.Time, format string) string {
	replacer := strings.NewReplacer(datePatterns...)
	format = replacer.Replace(format)
	return t.Format(format)
}

// convert string to specify type

type StrTo string

func (f StrTo) Exist() bool {
	return string(f) != string(0x1E)
}

func (f StrTo) Int() (int, error) {
	v, err := strconv.ParseInt(f.String(), 10, 32)
	return int(v), err
}

func (f StrTo) String() string {
	if f.Exist() {
		return string(f)
	}
	return ""
}

// convert any type to string
func ToStr(value interface{}, args ...int) (s string) {
	switch v := value.(type) {
	case bool:
		s = strconv.FormatBool(v)
	case float32:
		s = strconv.FormatFloat(float64(v), 'f', argInt(args).Get(0, -1), argInt(args).Get(1, 32))
	case float64:
		s = strconv.FormatFloat(v, 'f', argInt(args).Get(0, -1), argInt(args).Get(1, 64))
	case int:
		s = strconv.FormatInt(int64(v), argInt(args).Get(0, 10))
	case int8:
		s = strconv.FormatInt(int64(v), argInt(args).Get(0, 10))
	case int16:
		s = strconv.FormatInt(int64(v), argInt(args).Get(0, 10))
	case int32:
		s = strconv.FormatInt(int64(v), argInt(args).Get(0, 10))
	case int64:
		s = strconv.FormatInt(v, argInt(args).Get(0, 10))
	case uint:
		s = strconv.FormatUint(uint64(v), argInt(args).Get(0, 10))
	case uint8:
		s = strconv.FormatUint(uint64(v), argInt(args).Get(0, 10))
	case uint16:
		s = strconv.FormatUint(uint64(v), argInt(args).Get(0, 10))
	case uint32:
		s = strconv.FormatUint(uint64(v), argInt(args).Get(0, 10))
	case uint64:
		s = strconv.FormatUint(v, argInt(args).Get(0, 10))
	case string:
		s = v
	case []byte:
		s = string(v)
	default:
		s = fmt.Sprintf("%v", v)
	}
	return s
}

type argInt []int

func (a argInt) Get(i int, args ...int) (r int) {
	if i >= 0 && i < len(a) {
		r = a[i]
	}
	if len(args) > 0 {
		r = args[0]
	}
	return
}

type Actioner interface {
	GetOpType() int
	GetActUserName() string
	GetRepoName() string
	GetBranch() string
	GetContent() string
}

// ActionIcon accepts a int that represents action operation type
// and returns a icon class name.
func ActionIcon(opType int) string {
	switch opType {
	case 1: // Create repository.
		return "plus-circle"
	case 5: // Commit repository.
		return "arrow-circle-o-right"
	case 6: // Create issue.
		return "exclamation-circle"
	default:
		return "invalid type"
	}
}

const (
<<<<<<< HEAD
	TPL_CREATE_REPO    = `<a href="/user/%s">%s</a> created repository <a href="/%s/%s">%s</a>`
	TPL_COMMIT_REPO    = `<a href="/user/%s">%s</a> pushed to <a href="/%s/%s/src/%s">%s</a> at <a href="/%s/%s">%s/%s</a>%s`
	TPL_COMMIT_REPO_LI = `<div><img id="gogs-user-avatar-commit" src="%s?s=16" alt="user-avatar" title="username"/> <a href="/%s/%s/commit/%s">%s</a> %s</div>`
=======
	TPL_CREATE_REPO    = `<a href="/user/%s">%s</a> created repository <a href="/%s">%s</a>`
	TPL_COMMIT_REPO    = `<a href="/user/%s">%s</a> pushed to <a href="/%s/src/%s">%s</a> at <a href="/%s">%s</a>%s`
	TPL_COMMIT_REPO_LI = `<div><img src="%s?s=16" alt="user-avatar"/> <a href="/%s/commit/%s">%s</a> %s</div>`
	TPL_CREATE_Issue   = `<a href="/user/%s">%s</a> opened issue <a href="/%s/issues/%s">%s#%s</a>
<div><img src="%s?s=16" alt="user-avatar"/> %s</div>`
>>>>>>> 06cf8784
)

type PushCommits struct {
	Len     int
	Commits [][]string
}

// ActionDesc accepts int that represents action operation type
// and returns the description.
func ActionDesc(act Actioner, avatarLink string) string {
	actUserName := act.GetActUserName()
	repoName := act.GetRepoName()
	repoLink := actUserName + "/" + repoName
	branch := act.GetBranch()
	content := act.GetContent()
	switch act.GetOpType() {
	case 1: // Create repository.
		return fmt.Sprintf(TPL_CREATE_REPO, actUserName, actUserName, repoLink, repoName)
	case 5: // Commit repository.
		var push *PushCommits
		if err := json.Unmarshal([]byte(content), &push); err != nil {
			return err.Error()
		}
		buf := bytes.NewBuffer([]byte("\n"))
		for _, commit := range push.Commits {
			buf.WriteString(fmt.Sprintf(TPL_COMMIT_REPO_LI, avatarLink, repoLink, commit[0], commit[0][:7], commit[1]) + "\n")
		}
		if push.Len > 3 {
			buf.WriteString(fmt.Sprintf(`<div><a href="/%s/%s/commits/%s">%d other commits >></a></div>`, actUserName, repoName, branch, push.Len))
		}
		return fmt.Sprintf(TPL_COMMIT_REPO, actUserName, actUserName, repoLink, branch, branch, repoLink, repoLink,
			buf.String())
	case 6: // Create issue.
		infos := strings.SplitN(content, "|", 2)
		return fmt.Sprintf(TPL_CREATE_Issue, actUserName, actUserName, repoLink, infos[0], repoLink, infos[0],
			avatarLink, infos[1])
	default:
		return "invalid type"
	}
}<|MERGE_RESOLUTION|>--- conflicted
+++ resolved
@@ -494,17 +494,11 @@
 }
 
 const (
-<<<<<<< HEAD
-	TPL_CREATE_REPO    = `<a href="/user/%s">%s</a> created repository <a href="/%s/%s">%s</a>`
-	TPL_COMMIT_REPO    = `<a href="/user/%s">%s</a> pushed to <a href="/%s/%s/src/%s">%s</a> at <a href="/%s/%s">%s/%s</a>%s`
-	TPL_COMMIT_REPO_LI = `<div><img id="gogs-user-avatar-commit" src="%s?s=16" alt="user-avatar" title="username"/> <a href="/%s/%s/commit/%s">%s</a> %s</div>`
-=======
 	TPL_CREATE_REPO    = `<a href="/user/%s">%s</a> created repository <a href="/%s">%s</a>`
 	TPL_COMMIT_REPO    = `<a href="/user/%s">%s</a> pushed to <a href="/%s/src/%s">%s</a> at <a href="/%s">%s</a>%s`
 	TPL_COMMIT_REPO_LI = `<div><img src="%s?s=16" alt="user-avatar"/> <a href="/%s/commit/%s">%s</a> %s</div>`
 	TPL_CREATE_Issue   = `<a href="/user/%s">%s</a> opened issue <a href="/%s/issues/%s">%s#%s</a>
 <div><img src="%s?s=16" alt="user-avatar"/> %s</div>`
->>>>>>> 06cf8784
 )
 
 type PushCommits struct {
